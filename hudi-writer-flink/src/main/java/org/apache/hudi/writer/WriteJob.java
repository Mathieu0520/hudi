--- conflicted
+++ resolved
@@ -11,10 +11,7 @@
 import org.apache.hudi.common.model.HoodieRecord;
 import org.apache.hudi.common.model.HoodieTableType;
 import org.apache.hudi.common.model.OverwriteWithLatestAvroPayload;
-<<<<<<< HEAD
-=======
 import org.apache.hudi.writer.constant.Operation;
->>>>>>> 18914982
 import org.apache.hudi.writer.source.SourceReader;
 
 import java.util.ArrayList;
@@ -32,23 +29,15 @@
       System.exit(1);
     }
     env.getConfig().setGlobalJobParameters(cfg);
-<<<<<<< HEAD
 
     // read from source
     DataStream<HoodieRecord> incomingRecords = env.addSource(new SourceReader());
 
-=======
-
-    // read from source
-    DataStream<HoodieRecord> incomingRecords = env.addSource(new SourceReader());
-
->>>>>>> 18914982
     incomingRecords.keyBy(HoodieRecord::getPartitionPath)
         .timeWindow(Time.seconds(5))
         .process(new WriteProcessWindowFunction());
 
     env.execute("Hudi upsert via Flink");
-<<<<<<< HEAD
   }
 
   public static class Config extends Configuration {
@@ -157,118 +146,6 @@
     }
   }
 
-  public enum Operation {
-    UPSERT, INSERT, BULK_INSERT
-=======
-  }
-
-  public static class Config extends Configuration {
-
-    @Parameter(names = {"--target-base-path"},
-        description = "base path for the target hoodie table. "
-            + "(Will be created if did not exist first time around. If exists, expected to be a hoodie table)",
-        required = true)
-    public String targetBasePath;
-
-    @Parameter(names = {"--target-table"}, description = "name of the target table in Hive", required = true)
-    public String targetTableName;
-
-    @Parameter(names = {"--table-type"}, description = "Type of table. COPY_ON_WRITE (or) MERGE_ON_READ", required = true)
-    public String tableType;
-
-    @Parameter(names = {"--props"}, description = "path to properties file on localfs or dfs, with configurations for "
-        + "hoodie client, schema provider, key generator and data source. For hoodie client props, sane defaults are "
-        + "used, but recommend use to provide basic things like metrics endpoints, hive configs etc. For sources, refer"
-        + "to individual classes, for supported properties.")
-    public String propsFilePath =
-        "file://" + System.getProperty("user.dir") + "/src/test/resources/delta-streamer-config/dfs-source.properties";
-
-    @Parameter(names = {"--hoodie-conf"}, description = "Any configuration that can be set in the properties file "
-        + "(using the CLI parameter \"--propsFilePath\") can also be passed command line using this parameter")
-    public List<String> configs = new ArrayList<>();
-
-    @Parameter(names = {"--source-ordering-field"}, description = "Field within source record to decide how"
-        + " to break ties between records with same key in input data. Default: 'ts' holding unix timestamp of record")
-    public String sourceOrderingField = "ts";
-
-    @Parameter(names = {"--payload-class"}, description = "subclass of HoodieRecordPayload, that works off "
-        + "a GenericRecord. Implement your own, if you want to do something other than overwriting existing value")
-    public String payloadClassName = OverwriteWithLatestAvroPayload.class.getName();
-
-    @Parameter(names = {"--schemaprovider-class"}, description = "subclass of org.apache.hudi.utilities.schema"
-        + ".SchemaProvider to attach schemas to input & target table data, built in options: "
-        + "org.apache.hudi.utilities.schema.FilebasedSchemaProvider."
-        + "Source (See org.apache.hudi.utilities.sources.Source) implementation can implement their own SchemaProvider."
-        + " For Sources that return Dataset<Row>, the schema is obtained implicitly. "
-        + "However, this CLI option allows overriding the schemaprovider returned by Source.")
-    public String schemaProviderClassName = null;
-
-    @Parameter(names = {"--transformer-class"},
-        description = "subclass of org.apache.hudi.utilities.transform.Transformer"
-            + ". Allows transforming raw source Dataset to a target Dataset (conforming to target schema) before "
-            + "writing. Default : Not set. E:g - org.apache.hudi.utilities.transform.SqlQueryBasedTransformer (which "
-            + "allows a SQL query templated to be passed as a transformation function)")
-    public String transformerClassName = null;
-
-    @Parameter(names = {"--source-limit"}, description = "Maximum amount of data to read from source. "
-        + "Default: No limit For e.g: DFS-Source => max bytes to read, Kafka-Source => max events to read")
-    public long sourceLimit = Long.MAX_VALUE;
-
-    @Parameter(names = {"--op"}, description = "Takes one of these values : UPSERT (default), INSERT (use when input "
-        + "is purely new data/inserts to gain speed)", converter = OperationConvertor.class)
-    public Operation operation = Operation.UPSERT;
-
-    @Parameter(names = {"--filter-dupes"},
-        description = "Should duplicate records from source be dropped/filtered out before insert/bulk-insert")
-    public Boolean filterDupes = false;
-
-    @Parameter(names = {"--enable-hive-sync"}, description = "Enable syncing to hive")
-    public Boolean enableHiveSync = false;
-
-    @Parameter(names = {"--max-pending-compactions"},
-        description = "Maximum number of outstanding inflight/requested compactions. Delta Sync will not happen unless"
-            + "outstanding compactions is less than this number")
-    public Integer maxPendingCompactions = 5;
-
-    @Parameter(names = {"--continuous"}, description = "Delta Streamer runs in continuous mode running"
-        + " source-fetch -> Transform -> Hudi Write in loop")
-    public Boolean continuousMode = true;
-
-    @Parameter(names = {"--min-sync-interval-seconds"},
-        description = "the min sync interval of each sync in continuous mode")
-    public Integer minSyncIntervalSeconds = 0;
-
-    @Parameter(names = {"--commit-on-errors"}, description = "Commit even when some records failed to be written")
-    public Boolean commitOnErrors = false;
-
-    /**
-     * Compaction is enabled for MoR table by default. This flag disables it
-     */
-    @Parameter(names = {"--disable-compaction"},
-        description = "Compaction is enabled for MoR table by default. This flag disables it ")
-    public Boolean forceDisableCompaction = false;
-
-    /**
-     * Resume Delta Streamer from this checkpoint.
-     */
-    @Parameter(names = {"--checkpoint"}, description = "Resume Delta Streamer from this checkpoint.")
-    public String checkpoint = null;
-
-    @Parameter(names = {"--help", "-h"}, help = true)
-    public Boolean help = false;
-
-    public boolean isAsyncCompactionEnabled() {
-      return continuousMode && !forceDisableCompaction
-          && HoodieTableType.MERGE_ON_READ.equals(HoodieTableType.valueOf(tableType));
-    }
-
-    public boolean isInlineCompactionEnabled() {
-      return !continuousMode && !forceDisableCompaction
-          && HoodieTableType.MERGE_ON_READ.equals(HoodieTableType.valueOf(tableType));
-    }
->>>>>>> 18914982
-  }
-
   private static class OperationConvertor implements IStringConverter<Operation> {
 
     @Override
